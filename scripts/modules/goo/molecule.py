--- conflicted
+++ resolved
@@ -24,59 +24,14 @@
     def __init__(
         self, name: str, conc: float, D: float, gradient: Optional[str] = None
     ):
-<<<<<<< HEAD
-        self._name = name
-        self._D = D
-        self._conc = conc
-        self._gradient = gradient
-        
-    def __repr__(self):
-        str = (f"Molecule(concentration={self.conc}"
-               f"diffusion_rate={self.D})")
-        return str
-    
-    @property
-    def name(self) -> str:
-        """Name of the molecule. Also defines the name of related forces and
-        collections of effectors.
-        """
-        return self._name
-        
-    @name.setter
-    def name(self, name: str):
-        self._name = name
-
-    @property
-    def conc(self) -> float:
-        """The concentration of the molecule."""
-        return self._conc
-    
-    @conc.setter
-    def conc(self, conc: float):
-        self._conc = conc
-
-    @property
-    def D(self) -> float:
-        """The diffusion rate of the molecule."""
-        return self._D
-    
-    @D.setter
-    def D(self, D: float):
-        self._D = D
-
-    @property
-    def gradient(self) -> str:
-        """The gradient of the molecule."""
-        return self._gradient
-    
-    @gradient.setter
-    def gradient(self, gradient: str):
-        self._gradient = gradient
-=======
         self.name = name
         self.D = D
         self.conc = conc
         self.gradient = gradient
+
+    def __repr__(self):
+        str = f"Molecule(concentration={self.conc}" f"diffusion_rate={self.D})"
+        return str
 
     def __str__(self):
         return self.name
@@ -86,7 +41,6 @@
 
     def __eq__(self, other):
         return hash(self) == hash(other)
->>>>>>> bd21eb88
 
 
 class DiffusionSystem:
@@ -103,45 +57,13 @@
     """
 
     def __init__(
-<<<<<<< HEAD
-        self, 
-        molecules: list[Molecule], 
-        grid_size: Tuple[int, int, int] = (50, 50, 50), 
-        grid_center: Tuple[int, int, int] = (0, 0, 0),
-        time_step: float = 0.1, 
-        total_time: int = 1, 
-        element_size=(0.5, 0.5, 0.5)
-    ) -> None: 
-        self._molecules = molecules
-        self._grid_size = grid_size
-        self._time_step = time_step
-        self._total_time = total_time
-        self._grid_center = grid_center
-        self._grid_concentrations = None
-        self._kd_tree = None
-        self._element_size = element_size
-        
-    def _build_kdtree(self):
-        """Initialize the grid and build its corresponding KD-Tree."""
-        x = np.linspace(
-            -(self._grid_size[0] - 1) / 2, 
-            (self._grid_size[0] - 1) / 2, 
-            self._grid_size[0]
-        ) * self._element_size[0]
-        
-        y = np.linspace(
-            -(self._grid_size[1] - 1) / 2, 
-            (self._grid_size[1] - 1) / 2,
-            self._grid_size[1]
-        ) * self._element_size[1]
-=======
         self,
         molecules: list[Molecule],
-        grid_size: Tuple[int, int, int] = (25, 25, 25),
+        grid_size: Tuple[int, int, int] = (50, 50, 50),
         grid_center: Tuple[int, int, int] = (0, 0, 0),
         time_step: float = 0.1,
-        total_time: int = 10,
-        element_size=(1.0, 1.0, 1.0),
+        total_time: int = 1,
+        element_size=(0.5, 0.5, 0.5),
     ) -> None:
         self.molecules = molecules
         self.grid_size = grid_size
@@ -152,17 +74,6 @@
 
         self._grid_concentrations = {}
         self._kd_tree = None
-        self._laplacian_kernel = (
-            np.array(
-                [
-                    [[1, 1, 1], [1, 1, 1], [1, 1, 1]],
-                    [[1, 1, 1], [1, -26, 1], [1, 1, 1]],
-                    [[1, 1, 1], [1, 1, 1], [1, 1, 1]],
-                ]
-            )
-            / 26.0
-        )
->>>>>>> bd21eb88
 
     def build_kdtree(self):
         """Initialize the grid and build its corresponding KD-Tree."""
@@ -186,7 +97,7 @@
                 case None:
                     continue
                 case "constant":
-                    self._grid_concentrations[idx] = mol._conc
+                    self._grid_concentrations[mol].fill(mol.conc)
                 case "random":
                     variation = 0.1  # 10% variation
                     noise = np.random.normal(
@@ -235,87 +146,6 @@
     def _nearest_idx(self, point):
         """Get the nearest grid index for the given point."""
         return self._kd_tree.query(point)[1]
-<<<<<<< HEAD
-    
-    def _get_grid_position(self, index):
-        """Get the coordinates of the given index in the grid."""
-        return np.unravel_index(index, self._grid_size)
-    
-    def update_concentration(self, mol_idx, index, value):
-        """Update the concentration value of a molecule at a given voxel in the grid."""
-        # Convert flat index to 3D index
-        z_index, y_index, x_index = np.unravel_index(index, self._grid_size)
-        # z_index, y_index, x_index = self._get_grid_position(index)
-        self._grid_concentrations[mol_idx, z_index, y_index, x_index] += value
-        return self._grid_concentrations[mol_idx, z_index, y_index, x_index]
-    
-    def get_concentration(self, mol_idx, index): 
-        """Get the concentration value of a molecule at a given voxel in the grid."""
-        z_index, y_index, x_index = np.unravel_index(index, self._grid_size)
-        # z_index, y_index, x_index = self._get_grid_position(index)
-        return self._grid_concentrations[mol_idx, z_index, y_index, x_index]
-    
-    def diffuse(self, mol_idx):
-        """Update the concentration of molecules based on diffusion."""
-        # get grid 
-        grid = self._grid_concentrations
-        conc = grid[mol_idx]
-        laplacian = laplace(conc, mode='wrap')
-        conc += self._time_step * self._molecules[mol_idx]._D * laplacian
-        conc = np.clip(conc, 0, None)
-        grid[mol_idx] = conc
-
-    def simulate(self):
-        """Run the diffusion simulation over the total time."""
-        num_steps = int(self._total_time / self._time_step)
-        for _ in range(num_steps):
-            self.diffuse()
-
-    @property
-    def molecules(self) -> list[Molecule]:
-        """The list of molecules in the system."""
-        return self._molecules
-    
-    @molecules.setter
-    def molecules(self, molecules: list[Molecule]):
-        self._molecules = molecules
-
-    @property
-    def gradient(self) -> list[(Molecule, str)]:
-        """The gradient of the molecules in the system."""
-        return self.gradient
-    
-    @gradient.setter
-    def gradient(self, gradient: list[(Molecule, str)]):
-        self.gradient = gradient
-
-    @property
-    def grid_size(self) -> tuple:
-        """The size of the 3D grid."""
-        return self._grid_size
-    
-    @grid_size.setter
-    def grid_size(self, grid_size: tuple):
-        self._grid_size = grid_size
-
-    @property
-    def time_step(self) -> float:
-        """The time step of the simulation."""
-        return self._time_step
-    
-    @time_step.setter
-    def time_step(self, time_step: float):
-        self._time_step = time_step
-
-    @property
-    def total_time(self) -> int:
-        """The total time of the simulation."""
-        return self._total_time
-    
-    @total_time.setter
-    def total_time(self, total_time: int):
-        self._total_time = total_time
-=======
 
     def update_concentration(self, mol, point, value):
         """Add molecule value to a certain point at a given voxel in the grid."""
@@ -345,35 +175,18 @@
         concs = self._grid_concentrations[mol].ravel()[idxs]
         return coords, concs
 
-    def diffuse(self, t, y):
-        concentrations = []
-        offset = 0
-        for i, molecule in enumerate(self.molecules):
-            C = y[offset : offset + self.grid_size_prod].reshape(self.grid_size)
-            dC_dt = self.diffusion_rates[i] * laplace(C)
-            concentrations.append(dC_dt.ravel())
-            offset += self.grid_size_prod
-        return np.concatenate(concentrations)
+    def diffuse(self):
+        for mol in self.molecules:
+            conc = self._grid_concentrations[mol]
+            laplacian = laplace(conc, mode="wrap")
+            diff_coeff = mol.D
+            conc += self.time_step * diff_coeff * laplacian
+            conc = np.clip(conc, 0, None)
+            self._grid_concentrations[mol] = conc
 
-    def run(self):
-        return
-        # Initialize the combined state for all molecules
-        y0 = np.concatenate([molecule.conc for molecule in self.molecules])
-        t_span = (0, self.total_time)
-        t_eval = np.arange(0, self.total_time, self.time_step)
-
-        # Solve the diffusion system
-        solution = solve_ivp(self.diffuse(), t_span, y0, method="RK45", t_eval=t_eval)
-
-        # Reshape the solution for each molecule
-        results = []
-        offset = 0
-        for molecule in self.molecules:
-            concentration_sol = solution.y[offset : offset + np.prod(self.grid_size)]
-            concentration_sol = concentration_sol.reshape(
-                self.grid_size + (len(t_eval),)
-            )
-            results.append(concentration_sol)
-            offset += np.prod(self.grid_size)
-        return results
->>>>>>> bd21eb88
+    def simulate_diffusion(self):
+        tot_time = self.total_time
+        t_step = self.time_step
+        num_steps = int(tot_time / t_step)
+        for _ in range(num_steps):
+            self.diffuse()