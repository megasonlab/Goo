from typing_extensions import Optional

import bpy
from bpy.types import ClothModifier, CollisionModifier
import numpy as np

from .utils import *
from .force import *
from .growth import *
from .gene import GeneRegulatoryNetwork as GRN, Gene, Circuit
from .molecule import DiffusionSystem, Molecule


class Cell(BlenderObject):
    def __init__(self):
        self.name = ""
        self.obj = None
        self.mat = None
        self.celltype = None

        self.direction = Vector()
        self.adhesion_forces: list[AdhesionForce] = []
        self.motion_force: MotionForce = None
        self.effectors: ForceCollection = None

<<<<<<< HEAD
        self._mat = mat
        self._color = mat.diffuse_color[:3] if mat else None
        self.obj.data.materials.append(mat)
=======
        self.growth_controller: GrowthController = None
        self.grn: GRN = None
        self.hooks = []
>>>>>>> bd21eb88

        self.just_divided = False
        self.physics_enabled = False
        self.mod_settings = {}

    @property
    def name(self):
        return self._name

    @name.setter
    def name(self, name):
        self._name = name

    # TODO: implement!
    def copy(self):
        pass

    # ===== Mesh properties =====
    def volume(self) -> float:
        """Calculates the volume of the cell.

        Returns:
            The signed volume of the cell (with physics evaluated).
        """
        bm = bmesh.new()
        bm.from_mesh(self.obj_eval.to_mesh())
        bm.transform(self.obj_eval.matrix_world)
        volume = bm.calc_volume()
        bm.free()
        return volume
    
    def area(self) -> float:
        """Calculates the surface area of the cell.

        Returns:
            The surface area of the cell.
        """
        faces = self.obj_eval.data.polygons
        area = sum(f.area for f in faces)
        return area

    def COM(self, local_coords: bool = False) -> Vector:
        """Calculates the center of mass of the cell.

        Args:
            local_coords: if `True`, coordinates are returned in local object
                space rather than world space.

        Returns:
            The vector representing the center of mass of the cell.
        """
        vert_coords = self.vertices(local_coords)
        com = Vector(np.mean(vert_coords, axis=0))
        return com
    
    def aspect_ratio(self) -> float:
        """Calculates the aspect ratio of the cell.

        The aspect ratio is the ratio of the major axis to the minor axis of the cell.

        Returns:
            The aspect ration value for a cell.
        """
        major_axis = self.major_axis().length()
        minor_axis = self.minor_axis().length()
        aspect_ratio = major_axis / minor_axis
        return aspect_ratio

    def sphericity(self) -> float:
        """Calculates the sphericity of the cell.
        
        The sphericity is a measure of how closely a cell resembles a perfect sphere.
        It is calculated as the ratio of the surface area of a sphere with the same volume
        as the cell to the surface area of the cell.
        
        Returns:
            The sphericity value for the cell.
        """

        volume = self.volume()
        surface_area = self.area()
        sphericity = (np.pi**(1/3) * (6 * volume)**(2/3)) / surface_area
        return sphericity
    
    def compactness(self) -> float:
        """Calculates the compactness of the cell. 

        Compactness provides a measure of how efficiently the volume 
        is enclosed by the surface area, calculated as .

        Returns: 
            The compactness value for the cell. 
        """

        volume = self.volume()
        area = self.area()
        compactness = (volume**2 / area**3)
        return compactness

    def sav_ratio(self) -> float: 
        """Calculates the surface area: volume (SA:V) ratio of the cell. 

        Returns:
            The SA:V ratio of the cell. 
        """

        volume = self.volume()
        area = self.area()
        sav_ratio = area / volume
        return sav_ratio

    def _get_eigenvector(self, n: int) -> Axis:
        """Returns the nth eigenvector (axis) in object space as a line defined
        by two Vectors.

        This function calculates the nth eigenvector of the covariance matrix
        defined by the cell's vertices. The eigenvector axis is defined by two
        points: the vertices in the direction of the eigenvector with the
        smallest and largest projections.

        Args:
            n: The index of the eigenvector to return.

        Returns:
            An axis defined by the eigenvector and the vertices at the
            extreme projections along this vector.
        """
        verts = self.vertices()

        # Calculate the eigenvectors and eigenvalues of the covariance matrix
        covariance_matrix = np.cov(verts, rowvar=False)
        eigenvalues, eigenvectors = np.linalg.eigh(covariance_matrix)
        eigenvectors = eigenvectors[:, eigenvalues.argsort()[::-1]]
        axis = eigenvectors[:, n]

        projections = verts @ axis
        min_index = np.argmin(projections)
        max_index = np.argmax(projections)
        first_vertex = Vector(verts[min_index])
        last_vertex = Vector(verts[max_index])
        return Axis(Vector(axis), first_vertex, last_vertex, self.obj_eval.matrix_world)

    def major_axis(self) -> Axis:
        """Returns the major axis of the cell."""
        return self._get_eigenvector(0)

    def minor_axis(self) -> Axis:
        """Returns the minor axis of the cell."""
        return self._get_eigenvector(1)

    def radius(self):
        """Calculate the radius based on the major and minor axes of the cell."""
        major_axis = self.major_axis()
        minor_axis = self.minor_axis()
        return (major_axis.length() + minor_axis.length()) / 2

    # ===== Mesh operations =====
    @property
    def obj_eval(self) -> bpy.types.ID:
        """The evaluated object.

        Note:
            See the `Blender API Documentation for evaluated_get(depsgraph)
            <https://docs.blender.org/api/current/bpy.types.ID.html?highlight=evaluated_get#bpy.types.ID.evaluated_get>`__.
        """
        dg = bpy.context.evaluated_depsgraph_get()
        obj_eval = self.obj.evaluated_get(dg)
        return obj_eval

    def vertices(self, local_coords: bool = False) -> list[Vector]:
        """Returns the vertices of the mesh representation of the cell.

        Args:
            local_coords: if `True`, coordinates are returned in local object space
            rather than world space.

        Returns:
            List of coordinates of vertices.
        """
<<<<<<< HEAD
        # TODO: rewrite code to make it clearer that there are two daughter 
        # cells splitting from a mother cell.
        mother, daughter = division_logic.make_divide(self)
        if mother.celltype:
            mother.celltype.add_cell(daughter)
        return mother, daughter

    def recenter(self) -> None:
        """Recenter the cell origin to the center of mass of the cell."""
        bm = bmesh.new()
        bm.from_mesh(self.obj_eval.to_mesh())
=======
        verts = self.obj_eval.data.vertices
        if local_coords:
            return [v.co.copy() for v in verts]
        else:
            matrix_world = self.obj_eval.matrix_world
            return [matrix_world @ v.co for v in verts]
>>>>>>> bd21eb88

    def recenter(self, origin=True, forces=True):
        """Recenter cell origin to center of mass of cell, and center forces to that same origin."""
        com = self.COM()

        # Recenter mesh origin to COM
        bm = bmesh.new()
        bm.from_mesh(self.obj_eval.to_mesh())
        bmesh.ops.translate(bm, verts=bm.verts, vec=-self.COM(local_coords=True))
        bm.to_mesh(self.obj.data)
        bm.free()
        self.loc = com

<<<<<<< HEAD
    def remesh(self, voxel_size: float = 0.55, smooth: bool = False) -> None:
        """Remesh the underlying mesh representation of the cell.

        Remeshing is done using the built-in `voxel_remesh()`.

        Args:
            voxel_size: The resolution used for the remesher (smaller means more
            polygons).  smooth: If true, the final cell faces will appear
            smooth.
        """
        # use of object ops is 2x faster than remeshing with modifiers
        self.obj.data.remesh_mode = "VOXEL"
        self.obj.data.remesh_voxel_size = voxel_size
        with bpy.context.temp_override(active_object=self.obj, object=self.obj):
            bpy.ops.object.voxel_remesh()
=======
        # Recenter forces to COM
        for force in self.adhesion_forces:
            force.loc = self.loc
>>>>>>> bd21eb88

    def remesh(self, voxel_size: float = 0.55, smooth: bool = False):
        pass

    def recolor(self, color: tuple[float, float, float]) -> None:
        """Recolors the material of the cell.

        This function changes the diffuse color of the cell's material to the
        specified color while preserving the alpha value. If the material uses
        nodes, it also updates the 'Base Color' input of any nodes that have it.

        Args:
            color: A tuple (r, g, b) representing the new color to apply.
        """
        r, g, b = color
<<<<<<< HEAD
        _, _, _, a = self._mat.diffuse_color
        self._mat.diffuse_color = (r, g, b, a)
        self.celltype.color = color
        self.color = color
=======
        _, _, _, a = self.mat.diffuse_color
        self.mat.diffuse_color = (r, g, b, a)
>>>>>>> bd21eb88

        if self.mat.use_nodes:
            for node in self.mat.node_tree.nodes:
                if "Base Color" in node.inputs:
                    _, _, _, a = node.inputs["Base Color"].default_value
                    node.inputs["Base Color"].default_value = r, g, b, a

<<<<<<< HEAD
    def calculate_dist_to_voxel(self, voxel_loc: Vector) -> float:
        """Calculate the distance from a cell to a voxel.

        Args:
            voxel_loc: The location of the voxel.
        """
        com = self.COM()
        return (com - voxel_loc).length

    # ----- PHYSICS -----
    def get_modifier(self, type) -> Optional[Modifier]:
        """Retrieves the first modifier of the specified type from the
        underlying object representation of the cell.

        Args:
            type: The type of the modifier to search for.

        Returns:
            The first modifier of the specified type if found, otherwise None.
        """
        return next((m for m in self.obj.modifiers if m.type == type), None)

    @property
    def color(self) -> tuple[float, float, float]:
        """Color of the cell."""
        return self._color
    
    @color.setter
    def color(self, color: tuple[float, float, float]):
        self._color = color

    @property
    def cloth_mod(self) -> Optional[ClothModifier]:
        """The cloth modifier of the cell if it exists, otherwise None."""
        return self.get_modifier("CLOTH")

    @property
    def collision_mod(self) -> Optional[CollisionModifier]:
        """The collision modifier of the cell if it exists, otherwise None."""
        return self.get_modifier("COLLISION")

    @property
    def physics_enabled(self) -> bool:
        """Whether physics is enabled for this cell."""
        return self._physics_enabled

    def _update_cloth(self):
        """Update the cloth modifier is correctly set to be affected by forces
        acting upon the cell.
        """
        if self.cloth_mod:
            self.cloth_mod.settings.effector_weights.collection = self._effectors

    def setup_physics(self, physics_constructor: PhysicsConstructor):
        """Set up the physics properties for the cell.

        This function initializes the physics properties of the cell using the given
        physics constructor. It then marks the physics as enabled.

        Args:
            physics_constructor: A function or callable that sets up the physics
                properties for the object.
        """
        physics_constructor(self.obj)
        self._update_cloth()
        self._physics_enabled = True

=======
    # ===== Physics operations =====
>>>>>>> bd21eb88
    def enable_physics(self):
        """Enable the physics simulation for the cell.

        This function re-enables the physics simulation for the cell by recreating
        the modifier stack from stored settings, updating the cloth modifier,
        and enabling any adhesion forces.

        Raises:
            RuntimeError: If physics is already enabled.
        """
        if self.physics_enabled:
            return

        # recreate modifier stack
        for name, type, settings in self.mod_settings:
            mod = self.obj.modifiers.new(name=name, type=type)
            declare_settings(mod, settings)
        self.mod_settings.clear()

        # ensure cloth mod is set correctly
        self._update_cloth()

        for force in self.adhesion_forces:
            force.enable()
        self.physics_enabled = True

    def disable_physics(self):
        """
        Disable the physics simulation for the cell.

        This function disables the physics simulation for the cell by storing the
        current modifier settings, removing all modifiers, and disabling any adhesion
        forces.

        Raises:
            RuntimeError: If physics is not enabled.
        """
        if not self.physics_enabled:
            return

        for mod in self.obj.modifiers:
            name, type = mod.name, mod.type
            settings = store_settings(mod)
            self.mod_settings.append((name, type, settings))
            self.obj.modifiers.remove(mod)

        for force in self.adhesion_forces:
            force.disable()
        self.physics_enabled = False

    def _update_cloth(self):
        """Update the cloth modifier is correctly set to be affected by forces
        acting upon the cell.
        """
        if self.cloth_mod:
            self.cloth_mod.settings.effector_weights.collection = self.effectors

    def get_modifier(self, type) -> Optional[Modifier]:
        """Retrieves the first modifier of the specified type from the
        underlying object representation of the cell.

        Args:
            type: The type of the modifier to search for.

        Returns:
            The first modifier of the specified type if found, otherwise None.
        """
        return next((m for m in self.obj.modifiers if m.type == type), None)

    @property
    def cloth_mod(self) -> Optional[ClothModifier]:
        """The cloth modifier of the cell if it exists, otherwise None."""
        return self.get_modifier("CLOTH")

    @property
    def collision_mod(self) -> Optional[CollisionModifier]:
        """The collision modifier of the cell if it exists, otherwise None."""
        return self.get_modifier("COLLISION")

    @property
    def stiffness(self) -> float:
        """Stiffness of the membrane of the cell."""
        return self.cloth_mod.settings.tension_stiffness

    @stiffness.setter
    def stiffness(self, stiffness: float):
        self.cloth_mod.settings.tension_stiffness = stiffness
        self.cloth_mod.settings.compression_stiffness = stiffness
        self.cloth_mod.settings.shear_stiffness = stiffness

    @property
    def pressure(self) -> float:
        """Internal pressure of the cell."""
        return self.cloth_mod.settings.uniform_pressure_force

    @pressure.setter
    def pressure(self, pressure: float):
        self.cloth_mod.settings.uniform_pressure_force = pressure

    def add_effector(self, force: Force | ForceCollection):
        """Add a force or a collection of forces that affects this cell.

        Args:
            force: The force or collection of forces to add.
        """
        # If effectors is not yet instantiated, create new effectors.
        if self.effectors is None:
            self.effectors = ForceCollection(f"{self.name}_effectors")
            self.effectors.show()
        self.effectors.add(force)

    def remove_effector(self, force: Force | ForceCollection):
        """Remove a force or a collection of forces that affects this cell.

        Args:
            force: The force or collection of forces to remove.
        """
        self.effectors.remove(force)

    def add_force(self, force: Force):
        if isinstance(force, AdhesionForce):
            self.adhesion_forces.append(force)
        elif isinstance(force, MotionForce):
            self.add_effector(force)
            self.motion_force = force

    # ===== Cell actions =====
    # TODO: integrate growth controller with division
    def divide(self, division_handler):
        self.just_divided = True
        self.growth_controller.step_divided(self.volume())
        pass

    def move(self, direction: tuple = None, strength=None):
        """Set move location. If direction is not specified, then use previous
        direction as reference.
        """
        if direction is not None:
            self.direction = Vector(direction)

        motion_loc = self.loc + self.direction.normalized() * (2 + self.radius())

        self.motion_force.loc = motion_loc
        self.motion_force.point_towards(self.loc)
        if strength is not None:
            self.motion_force.strength = strength

    def step_growth(self, dt=1):
        if self.just_divided:
            self.just_divided = False
        else:
            new_pressure = self.growth_controller.step_growth(self.volume(), dt)
            self.pressure = new_pressure

    def step_grn(self, diffsys: DiffusionSystem = None, dt=1):
        """Calculate and update the metabolite concentrations of the gene regulatory network after 1 time step."""
        com = self.COM()
        radius = self.radius()

        # Step through GRN
        self.grn.update_concs(diffsys, com, radius, dt)
        self["genes"] = {str(k): v for k, v in self.metabolites.items()}

        # Update physical attributes
        for hook in self.hooks:
            hook(diffsys)

    # ===== Gene regulatory network items =====
    @property
    def metabolites(self):
        return self.grn.concs

    @metabolites.setter
    def metabolites(self, metabolites):
        self["genes"] = {str(k): v for k, v in metabolites.items()}
        self.grn.concs = metabolites

    def link_gene_to_property(self, gene, property, gscale=(0, 1), pscale=(0, 1)):
        """Link gene to property, so that changes in the gene will
        cause changes in the physical property.
        """
        if property == "motion_direction":
            hook = create_direction_updater(self, gene)
        else:
            hook = create_scalar_updater(self, gene, property, "linear", gscale, pscale)

        self.hooks.append(hook)


class PropertyUpdater:
    def __init__(self, getter, transformer, setter):
        self.getter = getter
        self.transformer = transformer
        self.setter = setter

    def __call__(self, diffsys: DiffusionSystem):
        gene_value = self.getter(diffsys)
        prop_value = self.transformer(gene_value)
        self.setter(prop_value)


def create_scalar_updater(
    cell: Cell,
    gene: Gene,
    property,
    relationship="linear",
    gscale=(0, 1),
    pscale=(0, 1),
):
    gmin, gmax = gscale
    pmin, pmax = pscale

    # Simple gene getter
    def gene_getter(diffsys):
        return cell.metabolites[gene]

    # Different transformers
    def linear_transformer(gene_value):
        if gene_value <= gmin:
            return pmin
        if gene_value >= gmax:
            return pmax
        return (gene_value - gmin) / (gmax - gmin) * (pmax - pmin) + pmin

    # Different property setters
    def set_motion_force(prop_value):
        cell.motion_force = prop_value

    match relationship:
        case "linear":
            transformer = linear_transformer
        case _:
            raise NotImplementedError()

    match property:
        case "motion_force":
            setter = set_motion_force
        case _:
            raise NotImplementedError()

    return PropertyUpdater(gene_getter, transformer, setter)


def create_direction_updater(
    cell: Cell,
    gene: Gene,
):
    def molecule_getter(diffsys: DiffusionSystem):
        return diffsys.get_coords_concentrations(gene, cell.COM(), cell.radius())

    def weighted_direction(molecule_values):
        coords, concs = molecule_values
        direction = np.average(coords, axis=0, weights=concs)
        return direction - cell.loc

    def set_direction(direction):
        cell.move(direction)

    return PropertyUpdater(molecule_getter, weighted_direction, set_direction)


def store_settings(mod: bpy.types.bpy_struct) -> dict:
    """Store the settings of a Blender modifier in a dictionary.

    Args:
        mod: The Blender modifier.

    Returns:
        A dictionary with the stored settings.
    """

    settings = {}
    for p in mod.bl_rna.properties:
        id = p.identifier
        if not p.is_readonly:
            settings[id] = getattr(mod, id)
        elif id in ["settings", "collision_settings", "effector_weights"]:
            settings[id] = store_settings(getattr(mod, id))
    return settings


def declare_settings(mod: bpy.types.bpy_struct, settings: dict):
    """Recursively apply stored settings to a Blender modifier.

    Args:
        mod: The Blender modifier to which the settings are applied.
        settings: A dictionary containing the settings.
    """
    for id, setting in settings.items():
        if isinstance(setting, dict):
            declare_settings(getattr(mod, id), settings[id])
        else:
            setattr(mod, id, setting)


class CellType:
    """A director class that takes a cell pattern as an instruction set to create
    new cells."""

    _default_celltype = None

    def __init__(
        self,
        name,
        pattern="standard",
        homo_adhesion_strength=2000,
        hetero_adhesion_strengths={},
        motion_strength=0,
    ):
        self.name = name
        self.cells = []

        if type(pattern) == str:
            match pattern:
                case "simple":
                    self.pattern = SimplePattern()
                case "yolk":
                    self.pattern = YolkPattern()
                case _:
                    self.pattern = StandardPattern()
        else:
            self.pattern = pattern

        self.homo_adhesion_strength = homo_adhesion_strength
        self._homo_adhesion_collection = ForceCollection(name)

        self.motion_strength = motion_strength

        self.hetero_adhesion_strengths = {}
        self._hetero_adhesion_collections = {}
        for celltype, strength in hetero_adhesion_strengths.items():
            self.set_hetero_adhesion_strength(celltype, strength)

    @staticmethod
    def default_celltype() -> "CellType":
        """Get the default cell type."""
        if CellType._default_celltype is None:
            CellType._default_celltype = CellType("default")
        return CellType._default_celltype

    def create_cell(
        self,
        name,
        loc,
        color: tuple = None,
        mesh_kwargs: dict = {},
        physics_enabled: bool = True,
        physics_constructor: PhysicsConstructor = None,
        growth_enabled: bool = True,
        growth_type: GrowthType = GrowthType.LINEAR,
        growth_rate: float = 1,
        target_volume: float = 30,
        genes_enabled: bool = True,
        circuits: list[Circuit] = None,
        metabolites: dict[str, float] = {},
    ):
        self.pattern.build_obj(
            name,
            loc,
            color=color,
            **mesh_kwargs,
        )
        if physics_enabled:
            self.pattern.build_physics(
                physics_constructor=physics_constructor,
            )
            self.pattern.build_forces(
                self.homo_adhesion_strength,
                self._homo_adhesion_collection,
                self.motion_strength,
                self.hetero_adhesion_strengths,
                self._hetero_adhesion_collections,
            )
        if growth_enabled:
            self.pattern.build_growth_controller(
                growth_type=growth_type,
                growth_rate=growth_rate,
                target_volume=target_volume,
            )
        if genes_enabled:
            self.pattern.build_network(
                circuits=circuits,
                metabolites=metabolites,
            )
        cell = self.pattern.retrieve_cell()
        cell.celltype = self

        self.cells.append(cell)
        return cell

    def set_hetero_adhesion_strength(self, other_celltype: "CellType", strength: float):
        outgoing_collections = ForceCollection(f"{self.name}_to_{other_celltype.name}")
        incoming_collections = ForceCollection(f"{other_celltype.name}_to_{self.name}")

        self.hetero_adhesion_strengths[other_celltype] = strength
        self._hetero_adhesion_collections[other_celltype] = (
            outgoing_collections,
            incoming_collections,
        )

        self.hetero_adhesion_strengths[self] = strength
        other_celltype._hetero_adhesion_collections[self] = (
            incoming_collections,
            outgoing_collections,
        )


class CellPattern:
    """Builders of different cell parts. The CellType class takes these
    patterns in order to create new cells."""

    mesh_kwargs = {}
    color = None
    physics_constructor = None

    circuits = []
    metabolites = {}

    def __init__(self):
        self.reset()

    def reset(self):
        self._cell = Cell()

    def retrieve_cell(self):
        """Retrieves constructed cell, links cell to the scene, and resets the director."""
        # Link cell to scene
        cell = self._cell
        bpy.context.scene.collection.objects.link(cell.obj)

        self.reset()
        return cell

    @staticmethod
    def _override(base_option, user_option):
        if user_option is None:
            return base_option
        if isinstance(base_option, dict):
            return dict(base_option, **user_option)
        return user_option

    def build_obj(
        self,
        name,
        loc,
        color=None,
        **mesh_kwargs,
    ):
        self._cell.name = name
        mesh_kwargs = self._override(self.__class__.mesh_kwargs, mesh_kwargs)
        color = self._override(self.__class__.color, color)

        # Create cell object
        obj = create_mesh(name, loc, mesh="icosphere", **mesh_kwargs)
        if color is not None:
            mat = create_material(f"{name}_material", color=color)
            obj.data.materials.append(mat)
        self._cell.obj = obj
        self._cell.mat = mat

    def build_physics(
        self,
        physics_constructor=None,
    ):
        # Add physics modifiers to cell object
        physics_constructor = self._override(
            self.__class__.physics_constructor, physics_constructor
        )
        if physics_constructor is not None:
            physics_constructor(self._cell)
            self._cell.enable_physics()

    def build_forces(
        self,
        homo_adhesion_strength: int,
        homo_adhesion_collection: ForceCollection,
        motion_strength: int,
        hetero_adhesion_strengths: dict[CellType, int],
        hetero_adhesion_collections: dict[CellType, tuple[ForceCollection]],
    ):
        homo_adhesion = create_adhesion(homo_adhesion_strength, obj=self._cell.obj)
        homo_adhesion_collection.add(homo_adhesion)

        self._cell.add_force(homo_adhesion)
        self._cell.add_effector(homo_adhesion_collection)

        for celltype in hetero_adhesion_strengths.keys():
            strength = hetero_adhesion_strengths[celltype]
            incoming, outgoing = hetero_adhesion_collections[celltype]

<<<<<<< HEAD
        mat = create_material(f"{name}_material", color=color) if color else None
        cell = Cell(obj, mat)
        cell.color = color
        cell.remesh()
=======
            hetero_adhesion = create_adhesion(
                strength,
                name=f"{self._cell.name}_to_{celltype.name}",
                loc=self._cell.loc,
            )
            outgoing.add_force(hetero_adhesion)
>>>>>>> bd21eb88

            self._cell.add_force(hetero_adhesion)
            self._cell.add_effector(incoming)

        motion_force = create_motion(
            name=f"{self._cell.name}_motion",
            loc=self._cell.loc,
            strength=motion_strength,
        )
        self._cell.add_force(motion_force)

    def build_growth_controller(
        self, growth_type: GrowthType, growth_rate: float = 1, target_volume=30
    ):
        controller = PIDController(
            self._cell.volume(),
            growth_type=growth_type,
            growth_rate=growth_rate,
            target_volume=target_volume,
        )
        self._cell.growth_controller = controller

    def build_network(self, circuits=None, metabolites=None):
        circuits = self._override(self.__class__.circuits, circuits)
        metabolites = self._override(self.__class__.metabolites, metabolites)

        grn = GRN()
        grn.load_circuits(*circuits)
        self._cell.grn = grn
        self._cell.metabolites = metabolites


class StandardPattern(CellPattern):
    mesh_kwargs = {}
    physics_constructor = PhysicsConstructor(
        SubsurfConstructor,
        ClothConstructor,
        CollisionConstructor,
        RemeshConstructor,
    )
    color = (0.007, 0.021, 0.3)


class SimplePattern(CellPattern):
    """A cell type that is reduced in complexity for faster rendering."""

    color = None
    physics_constructor = PhysicsConstructor(
        ClothConstructor,
        CollisionConstructor,
    )
    color = (0.5, 0.5, 0.5)


class YolkPattern(CellPattern):
    """A larger cell type used for modeling embryonic yolks."""

    mesh_kwargs = {
        "size": 10,
        "subdivisions": 4,
    }
    physics_constructor = PhysicsConstructor(
        YolkClothConstructor,
        CollisionConstructor,
    )
    color = (0.64, 0.64, 0.64)<|MERGE_RESOLUTION|>--- conflicted
+++ resolved
@@ -1,8 +1,8 @@
 from typing_extensions import Optional
 
+import numpy as np
 import bpy
 from bpy.types import ClothModifier, CollisionModifier
-import numpy as np
 
 from .utils import *
 from .force import *
@@ -12,30 +12,37 @@
 
 
 class Cell(BlenderObject):
+    """A cell.
+
+    Cells are represented in Blender by mesh objects. They can interact with
+    physics by adding Blender modifiers, and the forces that influence its
+    motion is determined by an associated collection.
+
+    Args:
+        obj: Blender object to be used as the representation of the cell.
+
+    Attributes:
+        celltype (CellType): The cell type to which the cell belongs.
+    """
+
     def __init__(self):
-        self.name = ""
-        self.obj = None
+        self._name = ""
+        self.obj: bpy.types.Object = None
         self.mat = None
-        self.celltype = None
+        self.celltype: CellType = None
 
         self.direction = Vector()
         self.adhesion_forces: list[AdhesionForce] = []
         self.motion_force: MotionForce = None
         self.effectors: ForceCollection = None
 
-<<<<<<< HEAD
-        self._mat = mat
-        self._color = mat.diffuse_color[:3] if mat else None
-        self.obj.data.materials.append(mat)
-=======
         self.growth_controller: GrowthController = None
         self.grn: GRN = None
         self.hooks = []
->>>>>>> bd21eb88
 
         self.just_divided = False
         self.physics_enabled = False
-        self.mod_settings = {}
+        self.mod_settings = []
 
     @property
     def name(self):
@@ -44,10 +51,24 @@
     @name.setter
     def name(self, name):
         self._name = name
-
-    # TODO: implement!
+        if self.obj:
+            self.obj.name = name
+
     def copy(self):
-        pass
+        other_obj = self.obj.copy()
+        other_obj.data = self.obj.data.copy()
+        other = self.celltype.create_cell(self.name + "_copy", self.loc, obj=other_obj)
+
+        other.growth_controller = self.growth_controller.copy()
+        other.grn = self.grn.copy()
+
+        if self.cloth_mod:
+            other.pressure = self.pressure
+            other.stiffness = self.stiffness
+            other._update_cloth()
+        other.mod_settings = self.mod_settings
+
+        return other
 
     # ===== Mesh properties =====
     def volume(self) -> float:
@@ -62,7 +83,8 @@
         volume = bm.calc_volume()
         bm.free()
         return volume
-    
+
+    # TODO: this is scale invariant! (does not update with scale)
     def area(self) -> float:
         """Calculates the surface area of the cell.
 
@@ -86,7 +108,7 @@
         vert_coords = self.vertices(local_coords)
         com = Vector(np.mean(vert_coords, axis=0))
         return com
-    
+
     def aspect_ratio(self) -> float:
         """Calculates the aspect ratio of the cell.
 
@@ -102,40 +124,40 @@
 
     def sphericity(self) -> float:
         """Calculates the sphericity of the cell.
-        
+
         The sphericity is a measure of how closely a cell resembles a perfect sphere.
         It is calculated as the ratio of the surface area of a sphere with the same volume
         as the cell to the surface area of the cell.
-        
+
         Returns:
             The sphericity value for the cell.
         """
 
         volume = self.volume()
         surface_area = self.area()
-        sphericity = (np.pi**(1/3) * (6 * volume)**(2/3)) / surface_area
+        sphericity = (np.pi ** (1 / 3) * (6 * volume) ** (2 / 3)) / surface_area
         return sphericity
-    
+
     def compactness(self) -> float:
-        """Calculates the compactness of the cell. 
-
-        Compactness provides a measure of how efficiently the volume 
+        """Calculates the compactness of the cell.
+
+        Compactness provides a measure of how efficiently the volume
         is enclosed by the surface area, calculated as .
 
-        Returns: 
-            The compactness value for the cell. 
+        Returns:
+            The compactness value for the cell.
         """
 
         volume = self.volume()
         area = self.area()
-        compactness = (volume**2 / area**3)
+        compactness = volume**2 / area**3
         return compactness
 
-    def sav_ratio(self) -> float: 
-        """Calculates the surface area: volume (SA:V) ratio of the cell. 
+    def sav_ratio(self) -> float:
+        """Calculates the surface area: volume (SA:V) ratio of the cell.
 
         Returns:
-            The SA:V ratio of the cell. 
+            The SA:V ratio of the cell.
         """
 
         volume = self.volume()
@@ -211,26 +233,12 @@
         Returns:
             List of coordinates of vertices.
         """
-<<<<<<< HEAD
-        # TODO: rewrite code to make it clearer that there are two daughter 
-        # cells splitting from a mother cell.
-        mother, daughter = division_logic.make_divide(self)
-        if mother.celltype:
-            mother.celltype.add_cell(daughter)
-        return mother, daughter
-
-    def recenter(self) -> None:
-        """Recenter the cell origin to the center of mass of the cell."""
-        bm = bmesh.new()
-        bm.from_mesh(self.obj_eval.to_mesh())
-=======
         verts = self.obj_eval.data.vertices
         if local_coords:
             return [v.co.copy() for v in verts]
         else:
             matrix_world = self.obj_eval.matrix_world
             return [matrix_world @ v.co for v in verts]
->>>>>>> bd21eb88
 
     def recenter(self, origin=True, forces=True):
         """Recenter cell origin to center of mass of cell, and center forces to that same origin."""
@@ -238,14 +246,17 @@
 
         # Recenter mesh origin to COM
         bm = bmesh.new()
-        bm.from_mesh(self.obj_eval.to_mesh())
+        bm.from_mesh(self.obj.to_mesh())
         bmesh.ops.translate(bm, verts=bm.verts, vec=-self.COM(local_coords=True))
         bm.to_mesh(self.obj.data)
         bm.free()
         self.loc = com
 
-<<<<<<< HEAD
-    def remesh(self, voxel_size: float = 0.55, smooth: bool = False) -> None:
+        # Recenter forces to COM
+        for force in self.adhesion_forces:
+            force.loc = self.loc
+
+    def remesh(self, voxel_size: float = 0.5, smooth: bool = False) -> None:
         """Remesh the underlying mesh representation of the cell.
 
         Remeshing is done using the built-in `voxel_remesh()`.
@@ -260,14 +271,14 @@
         self.obj.data.remesh_voxel_size = voxel_size
         with bpy.context.temp_override(active_object=self.obj, object=self.obj):
             bpy.ops.object.voxel_remesh()
-=======
-        # Recenter forces to COM
-        for force in self.adhesion_forces:
-            force.loc = self.loc
->>>>>>> bd21eb88
-
-    def remesh(self, voxel_size: float = 0.55, smooth: bool = False):
-        pass
+
+        for f in self.obj.data.polygons:
+            f.use_smooth = smooth
+
+    @property
+    def color(self) -> tuple[float, float, float]:
+        """Color of the cell"""
+        return self.mat.diffuse_color[:3]
 
     def recolor(self, color: tuple[float, float, float]) -> None:
         """Recolors the material of the cell.
@@ -280,15 +291,8 @@
             color: A tuple (r, g, b) representing the new color to apply.
         """
         r, g, b = color
-<<<<<<< HEAD
-        _, _, _, a = self._mat.diffuse_color
-        self._mat.diffuse_color = (r, g, b, a)
-        self.celltype.color = color
-        self.color = color
-=======
         _, _, _, a = self.mat.diffuse_color
         self.mat.diffuse_color = (r, g, b, a)
->>>>>>> bd21eb88
 
         if self.mat.use_nodes:
             for node in self.mat.node_tree.nodes:
@@ -296,77 +300,7 @@
                     _, _, _, a = node.inputs["Base Color"].default_value
                     node.inputs["Base Color"].default_value = r, g, b, a
 
-<<<<<<< HEAD
-    def calculate_dist_to_voxel(self, voxel_loc: Vector) -> float:
-        """Calculate the distance from a cell to a voxel.
-
-        Args:
-            voxel_loc: The location of the voxel.
-        """
-        com = self.COM()
-        return (com - voxel_loc).length
-
-    # ----- PHYSICS -----
-    def get_modifier(self, type) -> Optional[Modifier]:
-        """Retrieves the first modifier of the specified type from the
-        underlying object representation of the cell.
-
-        Args:
-            type: The type of the modifier to search for.
-
-        Returns:
-            The first modifier of the specified type if found, otherwise None.
-        """
-        return next((m for m in self.obj.modifiers if m.type == type), None)
-
-    @property
-    def color(self) -> tuple[float, float, float]:
-        """Color of the cell."""
-        return self._color
-    
-    @color.setter
-    def color(self, color: tuple[float, float, float]):
-        self._color = color
-
-    @property
-    def cloth_mod(self) -> Optional[ClothModifier]:
-        """The cloth modifier of the cell if it exists, otherwise None."""
-        return self.get_modifier("CLOTH")
-
-    @property
-    def collision_mod(self) -> Optional[CollisionModifier]:
-        """The collision modifier of the cell if it exists, otherwise None."""
-        return self.get_modifier("COLLISION")
-
-    @property
-    def physics_enabled(self) -> bool:
-        """Whether physics is enabled for this cell."""
-        return self._physics_enabled
-
-    def _update_cloth(self):
-        """Update the cloth modifier is correctly set to be affected by forces
-        acting upon the cell.
-        """
-        if self.cloth_mod:
-            self.cloth_mod.settings.effector_weights.collection = self._effectors
-
-    def setup_physics(self, physics_constructor: PhysicsConstructor):
-        """Set up the physics properties for the cell.
-
-        This function initializes the physics properties of the cell using the given
-        physics constructor. It then marks the physics as enabled.
-
-        Args:
-            physics_constructor: A function or callable that sets up the physics
-                properties for the object.
-        """
-        physics_constructor(self.obj)
-        self._update_cloth()
-        self._physics_enabled = True
-
-=======
     # ===== Physics operations =====
->>>>>>> bd21eb88
     def enable_physics(self):
         """Enable the physics simulation for the cell.
 
@@ -421,8 +355,8 @@
         """Update the cloth modifier is correctly set to be affected by forces
         acting upon the cell.
         """
-        if self.cloth_mod:
-            self.cloth_mod.settings.effector_weights.collection = self.effectors
+        if self.cloth_mod and self.effectors:
+            self.cloth_mod.settings.effector_weights.collection = self.effectors.col
 
     def get_modifier(self, type) -> Optional[Modifier]:
         """Retrieves the first modifier of the specified type from the
@@ -494,11 +428,12 @@
             self.motion_force = force
 
     # ===== Cell actions =====
-    # TODO: integrate growth controller with division
-    def divide(self, division_handler):
-        self.just_divided = True
-        self.growth_controller.step_divided(self.volume())
-        pass
+    def divide(self, division_logic):
+        mother, daughter = division_logic.make_divide(self)
+        mother.just_divided = True
+        daughter.just_divided = True
+
+        return mother, daughter
 
     def move(self, direction: tuple = None, strength=None):
         """Set move location. If direction is not specified, then use previous
@@ -516,6 +451,7 @@
 
     def step_growth(self, dt=1):
         if self.just_divided:
+            self.growth_controller.step_divided(self.volume())
             self.just_divided = False
         else:
             new_pressure = self.growth_controller.step_growth(self.volume(), dt)
@@ -554,6 +490,15 @@
             hook = create_scalar_updater(self, gene, property, "linear", gscale, pscale)
 
         self.hooks.append(hook)
+
+    def __setitem__(self, name: str, value) -> None:
+        self.obj[name] = value
+
+    def __getitem__(self, name: str):
+        return self.obj[name]
+
+    def __contains__(self, k: str):
+        return self.obj.__contains__(k)
 
 
 class PropertyUpdater:
@@ -663,8 +608,25 @@
 
 
 class CellType:
-    """A director class that takes a cell pattern as an instruction set to create
-    new cells."""
+    """A cell type.
+
+    Cell types are represented in Blender by collection. Cells of the same cell
+    type interact through homotypic adhesion forces, and interact with cells of
+    different cell types through heterotypic adhesion forces. Cell types have
+    default mesh creation settings (including color) and default physics
+    settings (including cloth, collision, homotypic adhesion forces, and motion
+    forces).
+
+    Args:
+        name: The name of the cell type.
+        physics_enabled: Whether cells of this cell type are responsive to physics.
+
+    Attributes:
+        homo_adhesion_strength (int): Default homotypic adhesion strength
+            between cells of this type.
+        motion_strength (int): Default motion strength of
+            cells of this type.
+    """
 
     _default_celltype = None
 
@@ -672,9 +634,11 @@
         self,
         name,
         pattern="standard",
+        target_volume=30,
         homo_adhesion_strength=2000,
         hetero_adhesion_strengths={},
         motion_strength=0,
+        **kwargs,
     ):
         self.name = name
         self.cells = []
@@ -689,6 +653,8 @@
                     self.pattern = StandardPattern()
         else:
             self.pattern = pattern
+        self.target_volume = target_volume
+        self.kwargs = kwargs
 
         self.homo_adhesion_strength = homo_adhesion_strength
         self._homo_adhesion_collection = ForceCollection(name)
@@ -707,32 +673,36 @@
             CellType._default_celltype = CellType("default")
         return CellType._default_celltype
 
+    # TODO: perhaps create better way of dealing with setting hierarchy
+    # (pattern > CellType initialization > create_cell)
     def create_cell(
         self,
         name,
         loc,
         color: tuple = None,
-        mesh_kwargs: dict = {},
         physics_enabled: bool = True,
         physics_constructor: PhysicsConstructor = None,
         growth_enabled: bool = True,
         growth_type: GrowthType = GrowthType.LINEAR,
         growth_rate: float = 1,
-        target_volume: float = 30,
+        target_volume: float = None,
         genes_enabled: bool = True,
         circuits: list[Circuit] = None,
         metabolites: dict[str, float] = {},
+        obj: bpy.types.Object = None,
+        **mesh_kwargs,
     ):
-        self.pattern.build_obj(
-            name,
-            loc,
-            color=color,
-            **mesh_kwargs,
-        )
+        mesh_kwargs.update(self.kwargs)  # override with settings
+        if obj:
+            self.pattern.set_obj(name, obj)
+        else:
+            self.pattern.build_obj(name, loc, color=color, **mesh_kwargs)
+            if physics_enabled:
+                self.pattern.build_physics(
+                    physics_constructor=physics_constructor,
+                )
+
         if physics_enabled:
-            self.pattern.build_physics(
-                physics_constructor=physics_constructor,
-            )
             self.pattern.build_forces(
                 self.homo_adhesion_strength,
                 self._homo_adhesion_collection,
@@ -744,7 +714,7 @@
             self.pattern.build_growth_controller(
                 growth_type=growth_type,
                 growth_rate=growth_rate,
-                target_volume=target_volume,
+                target_volume=target_volume if target_volume else self.target_volume,
             )
         if genes_enabled:
             self.pattern.build_network(
@@ -767,7 +737,7 @@
             incoming_collections,
         )
 
-        self.hetero_adhesion_strengths[self] = strength
+        other_celltype.hetero_adhesion_strengths[self] = strength
         other_celltype._hetero_adhesion_collections[self] = (
             incoming_collections,
             outgoing_collections,
@@ -807,6 +777,12 @@
         if isinstance(base_option, dict):
             return dict(base_option, **user_option)
         return user_option
+
+    def set_obj(self, name, obj):
+        self._cell.name = name
+        self._cell.obj = obj
+        if obj.data.materials:
+            self._cell.mat = obj.data.materials[0]
 
     def build_obj(
         self,
@@ -821,11 +797,12 @@
 
         # Create cell object
         obj = create_mesh(name, loc, mesh="icosphere", **mesh_kwargs)
+        self._cell.obj = obj
+
         if color is not None:
             mat = create_material(f"{name}_material", color=color)
             obj.data.materials.append(mat)
-        self._cell.obj = obj
-        self._cell.mat = mat
+            self._cell.mat = mat
 
     def build_physics(
         self,
@@ -853,23 +830,17 @@
         self._cell.add_force(homo_adhesion)
         self._cell.add_effector(homo_adhesion_collection)
 
+        # print(hetero_adhesion_strengths.keys(), hetero_adhesion_collections.keys())
         for celltype in hetero_adhesion_strengths.keys():
             strength = hetero_adhesion_strengths[celltype]
             incoming, outgoing = hetero_adhesion_collections[celltype]
 
-<<<<<<< HEAD
-        mat = create_material(f"{name}_material", color=color) if color else None
-        cell = Cell(obj, mat)
-        cell.color = color
-        cell.remesh()
-=======
             hetero_adhesion = create_adhesion(
                 strength,
                 name=f"{self._cell.name}_to_{celltype.name}",
                 loc=self._cell.loc,
             )
-            outgoing.add_force(hetero_adhesion)
->>>>>>> bd21eb88
+            outgoing.add(hetero_adhesion)
 
             self._cell.add_force(hetero_adhesion)
             self._cell.add_effector(incoming)
